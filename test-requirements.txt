--- conflicted
+++ resolved
@@ -3,11 +3,7 @@
 nosexcover
 pylint
 pep8
-<<<<<<< HEAD
-factory_boy
-=======
 lettuce
 selenium
 factory_boy
 splinter
->>>>>>> d0221808
