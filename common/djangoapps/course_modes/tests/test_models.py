"""
This file demonstrates writing tests using the unittest module. These will pass
when you run "manage.py test".

Replace this with more appropriate tests for your application.
"""

from datetime import datetime, timedelta
import pytz
import ddt

from opaque_keys.edx.locations import SlashSeparatedCourseKey
from opaque_keys.edx.locator import CourseLocator
from django.test import TestCase
from course_modes.models import CourseMode, Mode


@ddt.ddt
class CourseModeModelTest(TestCase):
    """
    Tests for the CourseMode model
    """

    def setUp(self):
        self.course_key = SlashSeparatedCourseKey('Test', 'TestCourse', 'TestCourseRun')
        CourseMode.objects.all().delete()

    def create_mode(self, mode_slug, mode_name, min_price=0, suggested_prices='', currency='usd'):
        """
        Create a new course mode
        """
        return CourseMode.objects.get_or_create(
            course_id=self.course_key,
            mode_display_name=mode_name,
            mode_slug=mode_slug,
            min_price=min_price,
            suggested_prices=suggested_prices,
            currency=currency,
        )

    def test_modes_for_course_empty(self):
        """
        If we can't find any modes, we should get back the default mode
        """
        # shouldn't be able to find a corresponding course
        modes = CourseMode.modes_for_course(self.course_key)
        self.assertEqual([CourseMode.DEFAULT_MODE], modes)

    def test_nodes_for_course_single(self):
        """
        Find the modes for a course with only one mode
        """

        self.create_mode('verified', 'Verified Certificate')
        modes = CourseMode.modes_for_course(self.course_key)
        mode = Mode(u'verified', u'Verified Certificate', 0, '', 'usd', None, None)
        self.assertEqual([mode], modes)

        modes_dict = CourseMode.modes_for_course_dict(self.course_key)
        self.assertEqual(modes_dict['verified'], mode)
        self.assertEqual(CourseMode.mode_for_course(self.course_key, 'verified'),
                         mode)

    def test_modes_for_course_multiple(self):
        """
        Finding the modes when there's multiple modes
        """
        mode1 = Mode(u'honor', u'Honor Code Certificate', 0, '', 'usd', None, None)
        mode2 = Mode(u'verified', u'Verified Certificate', 0, '', 'usd', None, None)
        set_modes = [mode1, mode2]
        for mode in set_modes:
            self.create_mode(mode.slug, mode.name, mode.min_price, mode.suggested_prices)

        modes = CourseMode.modes_for_course(self.course_key)
        self.assertEqual(modes, set_modes)
        self.assertEqual(mode1, CourseMode.mode_for_course(self.course_key, u'honor'))
        self.assertEqual(mode2, CourseMode.mode_for_course(self.course_key, u'verified'))
        self.assertIsNone(CourseMode.mode_for_course(self.course_key, 'DNE'))

    def test_min_course_price_for_currency(self):
        """
        Get the min course price for a course according to currency
        """
        # no modes, should get 0
        self.assertEqual(0, CourseMode.min_course_price_for_currency(self.course_key, 'usd'))

        # create some modes
        mode1 = Mode(u'honor', u'Honor Code Certificate', 10, '', 'usd', None, None)
        mode2 = Mode(u'verified', u'Verified Certificate', 20, '', 'usd', None, None)
        mode3 = Mode(u'honor', u'Honor Code Certificate', 80, '', 'cny', None, None)
        set_modes = [mode1, mode2, mode3]
        for mode in set_modes:
            self.create_mode(mode.slug, mode.name, mode.min_price, mode.suggested_prices, mode.currency)

        self.assertEqual(10, CourseMode.min_course_price_for_currency(self.course_key, 'usd'))
        self.assertEqual(80, CourseMode.min_course_price_for_currency(self.course_key, 'cny'))

    def test_modes_for_course_expired(self):
        expired_mode, _status = self.create_mode('verified', 'Verified Certificate')
        expired_mode.expiration_datetime = datetime.now(pytz.UTC) + timedelta(days=-1)
        expired_mode.save()
        modes = CourseMode.modes_for_course(self.course_key)
        self.assertEqual([CourseMode.DEFAULT_MODE], modes)

        mode1 = Mode(u'honor', u'Honor Code Certificate', 0, '', 'usd', None, None)
        self.create_mode(mode1.slug, mode1.name, mode1.min_price, mode1.suggested_prices)
        modes = CourseMode.modes_for_course(self.course_key)
        self.assertEqual([mode1], modes)

        expiration_datetime = datetime.now(pytz.UTC) + timedelta(days=1)
        expired_mode.expiration_datetime = expiration_datetime
        expired_mode.save()
        expired_mode_value = Mode(u'verified', u'Verified Certificate', 0, '', 'usd', expiration_datetime, None)
        modes = CourseMode.modes_for_course(self.course_key)
        self.assertEqual([expired_mode_value, mode1], modes)

        modes = CourseMode.modes_for_course(SlashSeparatedCourseKey('TestOrg', 'TestCourse', 'TestRun'))
        self.assertEqual([CourseMode.DEFAULT_MODE], modes)

    def test_verified_mode_for_course(self):
        self.create_mode('verified', 'Verified Certificate')

        mode = CourseMode.verified_mode_for_course(self.course_key)

        self.assertEqual(mode.slug, 'verified')

        # verify that the professional mode is preferred
        self.create_mode('professional', 'Professional Education Verified Certificate')

        mode = CourseMode.verified_mode_for_course(self.course_key)

        self.assertEqual(mode.slug, 'professional')

    def test_course_has_payment_options(self):
        # Has no payment options.
        honor, _ = self.create_mode('honor', 'Honor')
        self.assertFalse(CourseMode.has_payment_options(self.course_key))

        # Now we do have a payment option.
        verified, _ = self.create_mode('verified', 'Verified', min_price=5)
        self.assertTrue(CourseMode.has_payment_options(self.course_key))

        # Unset verified's minimum price.
        verified.min_price = 0
        verified.save()
        self.assertFalse(CourseMode.has_payment_options(self.course_key))

        # Finally, give the honor mode payment options
        honor.suggested_prices = '5, 10, 15'
        honor.save()
        self.assertTrue(CourseMode.has_payment_options(self.course_key))

    @ddt.data(
        ([], True),
        ([("honor", 0), ("audit", 0), ("verified", 100)], True),
        ([("honor", 100)], False),
        ([("professional", 100)], False),
        ([("no-id-professional", 100)], False),
    )
    @ddt.unpack
    def test_can_auto_enroll(self, modes_and_prices, can_auto_enroll):
        # Create the modes and min prices
        for mode_slug, min_price in modes_and_prices:
            self.create_mode(mode_slug, mode_slug.capitalize(), min_price=min_price)

        # Verify that we can or cannot auto enroll
        self.assertEqual(CourseMode.can_auto_enroll(self.course_key), can_auto_enroll)

    def test_all_modes_for_courses(self):
        now = datetime.now(pytz.UTC)
        future = now + timedelta(days=1)
        past = now - timedelta(days=1)

        # Unexpired, no expiration date
        CourseMode.objects.create(
            course_id=self.course_key,
            mode_display_name="Honor No Expiration",
            mode_slug="honor_no_expiration",
            expiration_datetime=None
        )

        # Unexpired, expiration date in future
        CourseMode.objects.create(
            course_id=self.course_key,
            mode_display_name="Honor Not Expired",
            mode_slug="honor_not_expired",
            expiration_datetime=future
        )

        # Expired
        CourseMode.objects.create(
            course_id=self.course_key,
            mode_display_name="Verified Expired",
            mode_slug="verified_expired",
            expiration_datetime=past
        )

        # We should get all of these back when querying for *all* course modes,
        # including ones that have expired.
        other_course_key = CourseLocator(org="not", course="a", run="course")
        all_modes = CourseMode.all_modes_for_courses([self.course_key, other_course_key])
        self.assertEqual(len(all_modes[self.course_key]), 3)
        self.assertEqual(all_modes[self.course_key][0].name, "Honor No Expiration")
        self.assertEqual(all_modes[self.course_key][1].name, "Honor Not Expired")
        self.assertEqual(all_modes[self.course_key][2].name, "Verified Expired")

        # Check that we get a default mode for when no course mode is available
        self.assertEqual(len(all_modes[other_course_key]), 1)
        self.assertEqual(all_modes[other_course_key][0], CourseMode.DEFAULT_MODE)

    @ddt.data('', 'no-id-professional', 'professional', 'verified')
    def test_course_has_professional_mode(self, mode):
        # check the professional mode.

        self.create_mode(mode, 'course mode', 10)
        modes_dict = CourseMode.modes_for_course_dict(self.course_key)

        if mode in ['professional', 'no-id-professional']:
            self.assertTrue(CourseMode.has_professional_mode(modes_dict))
        else:
            self.assertFalse(CourseMode.has_professional_mode(modes_dict))

    @ddt.data('no-id-professional', 'professional', 'verified')
    def test_course_is_professional_mode(self, mode):
        # check that tuple has professional mode

        course_mode, __ = self.create_mode(mode, 'course mode', 10)
        if mode in ['professional', 'no-id-professional']:
            self.assertTrue(CourseMode.is_professional_mode(course_mode.to_tuple()))
        else:
            self.assertFalse(CourseMode.is_professional_mode(course_mode.to_tuple()))

    def test_course_is_professional_mode_with_invalid_tuple(self):
        # check that tuple has professional mode with None
<<<<<<< HEAD
        self.assertFalse(CourseMode.is_professional_mode(None))
=======
        self.assertFalse(CourseMode.is_professional_mode(None))

    @ddt.data(
        ("verified", "verify_need_to_verify"),
        ("verified", "verify_submitted"),
        ("verified", "verify_approved"),
        ("verified", 'dummy'),
        ("verified", None),
        ('honor', None),
        ('honor', 'dummy'),
        ('audit', None),
        ('professional', None),
        ('no-id-professional', None),
        ('no-id-professional', 'dummy')
    )
    @ddt.unpack
    def test_get_certificate_display(self, mode, verification_status):
        if mode == "verified":
            if verification_status in ['verify_need_to_verify', 'verify_submitted']:
                self.assertEqual(
                    CourseMode.get_certificate_display(mode, verification_status),
                    {
                        "enrollment_title": "Your verification is pending",
                        "enrollment_value": "Verified: Pending Verification",
                        "show_image": True,
                        "image_alt": 'ID verification pending',
                        "display_mode": 'verified'
                    }
                )

            if verification_status in ['verify_approved']:
                self.assertEqual(
                    CourseMode.get_certificate_display(mode, verification_status),
                    {
                        "enrollment_title": "You're enrolled as a verified student",
                        "enrollment_value": "Verified",
                        "show_image": True,
                        "image_alt": 'ID Verified Ribbon/Badge',
                        "display_mode": 'verified'
                    }
                )

            if verification_status is None:
                self.assertEqual(
                    CourseMode.get_certificate_display(mode, verification_status),
                    {
                        "enrollment_title": "You're enrolled as an honor code student",
                        "enrollment_value": "Honor Code",
                        "show_image": False,
                        "image_alt": '',
                        "display_mode": 'honor'
                    }
                )
        if mode == "honor":
            self.assertEqual(
                CourseMode.get_certificate_display(mode, verification_status),
                {
                    "enrollment_title": "You're enrolled as an honor code student",
                    "enrollment_value": "Honor Code",
                    "show_image": False,
                    "image_alt": '',
                    "display_mode": 'honor'
                }
            )

        if mode == "audit":
            self.assertEqual(
                CourseMode.get_certificate_display(mode, verification_status),
                {
                    "enrollment_title": "You're auditing this course",
                    "enrollment_value": "Auditing",
                    "show_image": False,
                    "image_alt": '',
                    "display_mode": 'audit'
                }
            )

        if mode in ["professional", "no-id-professional"]:
            self.assertEqual(
                CourseMode.get_certificate_display(mode, verification_status),
                {
                    "enrollment_title": "You're enrolled as a professional education student",
                    "enrollment_value": "Professional Ed",
                    "show_image": False,
                    "image_alt": '',
                    "display_mode": 'professional'
                }
            )
>>>>>>> c6c897aa
<|MERGE_RESOLUTION|>--- conflicted
+++ resolved
@@ -232,9 +232,6 @@
 
     def test_course_is_professional_mode_with_invalid_tuple(self):
         # check that tuple has professional mode with None
-<<<<<<< HEAD
-        self.assertFalse(CourseMode.is_professional_mode(None))
-=======
         self.assertFalse(CourseMode.is_professional_mode(None))
 
     @ddt.data(
@@ -322,5 +319,4 @@
                     "image_alt": '',
                     "display_mode": 'professional'
                 }
-            )
->>>>>>> c6c897aa
+            )