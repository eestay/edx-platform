"""
Tests for EmbargoMiddleware
"""

import mock
import pygeoip
import unittest

from django.core.urlresolvers import reverse
from django.conf import settings
from django.db import connection, transaction
from django.test.utils import override_settings
import ddt

from student.models import CourseEnrollment
from student.tests.factories import UserFactory
from xmodule.modulestore.tests.factories import CourseFactory
from xmodule.modulestore.tests.django_utils import (
    ModuleStoreTestCase, mixed_store_config
)

# Explicitly import the cache from ConfigurationModel so we can reset it after each test
from config_models.models import cache
from embargo.models import EmbargoedCourse, EmbargoedState, IPFilter


# Since we don't need any XML course fixtures, use a modulestore configuration
# that disables the XML modulestore.
MODULESTORE_CONFIG = mixed_store_config(settings.COMMON_TEST_DATA_ROOT, {}, include_xml=False)

@ddt.ddt
@override_settings(MODULESTORE=MODULESTORE_CONFIG)
@unittest.skipUnless(settings.ROOT_URLCONF == 'lms.urls', 'Test only valid in lms')
class EmbargoMiddlewareTests(ModuleStoreTestCase):
    """
    Tests of EmbargoMiddleware
    """
    def setUp(self):
        self.user = UserFactory(username='fred', password='secret')
        self.client.login(username='fred', password='secret')
        self.embargo_course = CourseFactory.create()
        self.embargo_course.save()
        self.regular_course = CourseFactory.create(org="Regular")
        self.regular_course.save()
        self.embargoed_page = '/courses/' + self.embargo_course.id.to_deprecated_string() + '/info'
        self.regular_page = '/courses/' + self.regular_course.id.to_deprecated_string() + '/info'
        EmbargoedCourse(course_id=self.embargo_course.id, embargoed=True).save()
        EmbargoedState(
            embargoed_countries="cu, ir, Sy, SD",
            changed_by=self.user,
            enabled=True
        ).save()
        CourseEnrollment.enroll(self.user, self.regular_course.id)
        CourseEnrollment.enroll(self.user, self.embargo_course.id)
        # Text from lms/templates/static_templates/embargo.html
        self.embargo_text = "Unfortunately, at this time edX must comply with export controls, and we cannot allow you to access this particular course."

        self.patcher = mock.patch.object(pygeoip.GeoIP, 'country_code_by_addr', self.mock_country_code_by_addr)
        self.patcher.start()

    def tearDown(self):
        # Explicitly clear ConfigurationModel's cache so tests have a clear cache
        # and don't interfere with each other
        cache.clear()
        self.patcher.stop()

    def mock_country_code_by_addr(self, ip_addr):
        """
        Gives us a fake set of IPs
        """
        ip_dict = {
            '1.0.0.0': 'CU',
            '2.0.0.0': 'IR',
            '3.0.0.0': 'SY',
            '4.0.0.0': 'SD',
            '5.0.0.0': 'AQ',  # Antartica
            '2001:250::': 'CN',
            '2001:1340::': 'CU',
        }
        return ip_dict.get(ip_addr, 'US')

    def test_countries(self):
        # Accessing an embargoed page from a blocked IP should cause a redirect
        response = self.client.get(self.embargoed_page, HTTP_X_FORWARDED_FOR='1.0.0.0', REMOTE_ADDR='1.0.0.0')
        self.assertEqual(response.status_code, 302)
        # Following the redirect should give us the embargo page
        response = self.client.get(
            self.embargoed_page,
            HTTP_X_FORWARDED_FOR='1.0.0.0',
            REMOTE_ADDR='1.0.0.0',
            follow=True
        )
        self.assertIn(self.embargo_text, response.content)

        # Accessing a regular page from a blocked IP should succeed
        response = self.client.get(self.regular_page, HTTP_X_FORWARDED_FOR='1.0.0.0', REMOTE_ADDR='1.0.0.0')
        self.assertEqual(response.status_code, 200)

        # Accessing an embargoed page from a non-embargoed IP should succeed
        response = self.client.get(self.embargoed_page, HTTP_X_FORWARDED_FOR='5.0.0.0', REMOTE_ADDR='5.0.0.0')
        self.assertEqual(response.status_code, 200)

        # Accessing a regular page from a non-embargoed IP should succeed
        response = self.client.get(self.regular_page, HTTP_X_FORWARDED_FOR='5.0.0.0', REMOTE_ADDR='5.0.0.0')
        self.assertEqual(response.status_code, 200)

    def test_countries_ipv6(self):
        # Accessing an embargoed page from a blocked IP should cause a redirect
        response = self.client.get(self.embargoed_page, HTTP_X_FORWARDED_FOR='2001:1340::', REMOTE_ADDR='2001:1340::')
        self.assertEqual(response.status_code, 302)
        # Following the redirect should give us the embargo page
        response = self.client.get(
            self.embargoed_page,
            HTTP_X_FORWARDED_FOR='2001:1340::',
            REMOTE_ADDR='2001:1340::',
            follow=True
        )
        self.assertIn(self.embargo_text, response.content)

        # Accessing a regular page from a blocked IP should succeed
        response = self.client.get(self.regular_page, HTTP_X_FORWARDED_FOR='2001:1340::', REMOTE_ADDR='2001:1340::')
        self.assertEqual(response.status_code, 200)

        # Accessing an embargoed page from a non-embargoed IP should succeed
        response = self.client.get(self.embargoed_page, HTTP_X_FORWARDED_FOR='2001:250::', REMOTE_ADDR='2001:250::')
        self.assertEqual(response.status_code, 200)

        # Accessing a regular page from a non-embargoed IP should succeed
        response = self.client.get(self.regular_page, HTTP_X_FORWARDED_FOR='2001:250::', REMOTE_ADDR='2001:250::')
        self.assertEqual(response.status_code, 200)

    def test_ip_exceptions(self):
        # Explicitly whitelist/blacklist some IPs
        IPFilter(
            whitelist='1.0.0.0',
            blacklist='5.0.0.0',
            changed_by=self.user,
            enabled=True
        ).save()

        # Accessing an embargoed page from a blocked IP that's been whitelisted
        #  should succeed
        response = self.client.get(self.embargoed_page, HTTP_X_FORWARDED_FOR='1.0.0.0', REMOTE_ADDR='1.0.0.0')
        self.assertEqual(response.status_code, 200)

        # Accessing a regular course from a blocked IP that's been whitelisted should succeed
        response = self.client.get(self.regular_page, HTTP_X_FORWARDED_FOR='1.0.0.0', REMOTE_ADDR='1.0.0.0')
        self.assertEqual(response.status_code, 200)

        # Accessing an embargoed course from non-embargoed IP that's been blacklisted
        #  should cause a redirect
        response = self.client.get(self.embargoed_page, HTTP_X_FORWARDED_FOR='5.0.0.0', REMOTE_ADDR='5.0.0.0')
        self.assertEqual(response.status_code, 302)
        # Following the redirect should give us the embargo page
        response = self.client.get(
            self.embargoed_page,
            HTTP_X_FORWARDED_FOR='5.0.0.0',
            REMOTE_ADDR='1.0.0.0',
            follow=True
        )
        self.assertIn(self.embargo_text, response.content)

        # Accessing a regular course from a non-embargoed IP that's been blacklisted should succeed
        response = self.client.get(self.regular_page, HTTP_X_FORWARDED_FOR='5.0.0.0', REMOTE_ADDR='5.0.0.0')
        self.assertEqual(response.status_code, 200)

    def test_ip_network_exceptions(self):
        # Explicitly whitelist/blacklist some IP networks
        IPFilter(
            whitelist='1.0.0.1/24',
            blacklist='5.0.0.0/16,1.1.0.0/24',
            changed_by=self.user,
            enabled=True
        ).save()

        # Accessing an embargoed page from a blocked IP that's been whitelisted with a network
        # should succeed
        response = self.client.get(self.embargoed_page, HTTP_X_FORWARDED_FOR='1.0.0.0', REMOTE_ADDR='1.0.0.0')
        self.assertEqual(response.status_code, 200)

        # Accessing a regular course from a blocked IP that's been whitelisted with a network
        # should succeed
        response = self.client.get(self.regular_page, HTTP_X_FORWARDED_FOR='1.0.0.0', REMOTE_ADDR='1.0.0.0')
        self.assertEqual(response.status_code, 200)

        # Accessing an embargoed course from non-embargoed IP that's been blacklisted with a network
        #  should cause a redirect
        response = self.client.get(self.embargoed_page, HTTP_X_FORWARDED_FOR='5.0.0.100', REMOTE_ADDR='5.0.0.100')
        self.assertEqual(response.status_code, 302)
        # Following the redirect should give us the embargo page
        response = self.client.get(
            self.embargoed_page,
            HTTP_X_FORWARDED_FOR='5.0.0.100',
            REMOTE_ADDR='5.0.0.100',
            follow=True
        )
        self.assertIn(self.embargo_text, response.content)

        # Accessing an embargoed course from non-embargoed IP that's been blaclisted with a network
        # should cause a redirect
        response = self.client.get(self.embargoed_page, HTTP_X_FORWARDED_FOR='1.1.0.1', REMOTE_ADDR='1.1.0.1')
        self.assertEqual(response.status_code, 302)
        # Following the redirect should give us the embargo page
        response = self.client.get(
            self.embargoed_page,
            HTTP_X_FORWARDED_FOR='1.1.0.0',
            REMOTE_ADDR='1.1.0.0',
            follow=True
        )
        self.assertIn(self.embargo_text, response.content)

        # Accessing an embargoed from a blocked IP that's not blacklisted by the network rule.
        # should succeed
        response = self.client.get(self.embargoed_page, HTTP_X_FORWARDED_FOR='1.1.1.0', REMOTE_ADDR='1.1.1.0')
        self.assertEqual(response.status_code, 200)

        # Accessing a regular course from a non-embargoed IP that's been blacklisted
        # should succeed
        response = self.client.get(self.regular_page, HTTP_X_FORWARDED_FOR='5.0.0.0', REMOTE_ADDR='5.0.0.0')
        self.assertEqual(response.status_code, 200)

    @ddt.data(
        (None, False),
        ("", False),
        ("us", False),
        ("CU", True),
        ("Ir", True),
        ("sy", True),
        ("sd", True)
    )
    @ddt.unpack
    def test_embargo_profile_country(self, profile_country, is_embargoed):
        # Set the country in the user's profile
        profile = self.user.profile
        profile.country = profile_country
        profile.save()

        # Attempt to access an embargoed course
        response = self.client.get(self.embargoed_page)

        # If the user is from an embargoed country, verify that
        # they are redirected to the embargo page.
        if is_embargoed:
            embargo_url = reverse('embargo')
            self.assertRedirects(response, embargo_url)

        # Otherwise, verify that the student can access the page
        else:
            self.assertEqual(response.status_code, 200)

        # For non-embargoed courses, the student should be able to access
        # the page, even if he/she is from an embargoed country.
        response = self.client.get(self.regular_page)
        self.assertEqual(response.status_code, 200)

    def test_embargo_profile_country_cache(self):
        # Set the country in the user's profile
        profile = self.user.profile
        profile.country = "us"
        profile.save()

        # Warm the cache
        with self.assertNumQueries(16):
            self.client.get(self.embargoed_page)

        # Access the page multiple times, but expect that we hit
        # the database to check the user's profile only once
<<<<<<< HEAD
        with self.assertNumQueries(13):
=======
        with self.assertNumQueries(10):
>>>>>>> 8323939b
            self.client.get(self.embargoed_page)

    def test_embargo_profile_country_db_null(self):
        # Django country fields treat NULL values inconsistently.
        # When saving a profile with country set to None, Django saves an empty string to the database.
        # However, when the country field loads a NULL value from the database, it sets
        # `country.code` to `None`.  This caused a bug in which country values created by
        # the original South schema migration -- which defaulted to NULL -- caused a runtime
        # exception when the embargo middleware treated the value as a string.
        # In order to simulate this behavior, we can't simply set `profile.country = None`.
        # (because when we save it, it will set the database field to an empty string instead of NULL)
        query = "UPDATE auth_userprofile SET country = NULL WHERE id = %s"
        connection.cursor().execute(query, [str(self.user.profile.id)])
        transaction.commit_unless_managed()

        # Attempt to access an embargoed course
        # Verify that the student can access the page without an error
        response = self.client.get(self.embargoed_page)
        self.assertEqual(response.status_code, 200)

    @mock.patch.dict(settings.FEATURES, {'EMBARGO': False})
    def test_countries_embargo_off(self):
        # When the middleware is turned off, all requests should go through
        # Accessing an embargoed page from a blocked IP OK
        response = self.client.get(self.embargoed_page, HTTP_X_FORWARDED_FOR='1.0.0.0', REMOTE_ADDR='1.0.0.0')
        self.assertEqual(response.status_code, 200)

        # Accessing a regular page from a blocked IP should succeed
        response = self.client.get(self.regular_page, HTTP_X_FORWARDED_FOR='1.0.0.0', REMOTE_ADDR='1.0.0.0')
        self.assertEqual(response.status_code, 200)

        # Explicitly whitelist/blacklist some IPs
        IPFilter(
            whitelist='1.0.0.0',
            blacklist='5.0.0.0',
            changed_by=self.user,
            enabled=True
        ).save()

        # Accessing an embargoed course from non-embargoed IP that's been blacklisted
        #  should be OK
        response = self.client.get(self.embargoed_page, HTTP_X_FORWARDED_FOR='5.0.0.0', REMOTE_ADDR='5.0.0.0')
        self.assertEqual(response.status_code, 200)

        # Accessing a regular course from a non-embargoed IP that's been blacklisted should succeed
        response = self.client.get(self.regular_page, HTTP_X_FORWARDED_FOR='5.0.0.0', REMOTE_ADDR='5.0.0.0')
        self.assertEqual(response.status_code, 200)

    @mock.patch.dict(settings.FEATURES, {'EMBARGO': False, 'SITE_EMBARGOED': True})
    def test_embargo_off_embargo_site_on(self):
        # When the middleware is turned on with SITE, main site access should be restricted
        # Accessing a regular page from a blocked IP is denied.
        response = self.client.get(self.regular_page, HTTP_X_FORWARDED_FOR='1.0.0.0', REMOTE_ADDR='1.0.0.0')
        self.assertEqual(response.status_code, 403)

        # Accessing a regular page from a non blocked IP should succeed
        response = self.client.get(self.regular_page, HTTP_X_FORWARDED_FOR='5.0.0.0', REMOTE_ADDR='5.0.0.0')
        self.assertEqual(response.status_code, 200)

    @mock.patch.dict(settings.FEATURES, {'EMBARGO': False, 'SITE_EMBARGOED': True})
    @override_settings(EMBARGO_SITE_REDIRECT_URL='https://www.edx.org/')
    def test_embargo_off_embargo_site_on_with_redirect_url(self):
        # When the middleware is turned on with SITE_EMBARGOED, main site access
        # should be restricted. Accessing a regular page from a blocked IP is
        # denied, and redirected to EMBARGO_SITE_REDIRECT_URL rather than returning a 403.
        response = self.client.get(self.regular_page, HTTP_X_FORWARDED_FOR='1.0.0.0', REMOTE_ADDR='1.0.0.0')
        self.assertEqual(response.status_code, 302)<|MERGE_RESOLUTION|>--- conflicted
+++ resolved
@@ -265,11 +265,7 @@
 
         # Access the page multiple times, but expect that we hit
         # the database to check the user's profile only once
-<<<<<<< HEAD
-        with self.assertNumQueries(13):
-=======
         with self.assertNumQueries(10):
->>>>>>> 8323939b
             self.client.get(self.embargoed_page)
 
     def test_embargo_profile_country_db_null(self):
