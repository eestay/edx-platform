import json
from mock import Mock
import unittest

from xmodule.self_assessment_module import SelfAssessmentModule
from xmodule.modulestore import Location
from lxml import etree

from . import test_system


class SelfAssessmentTest(unittest.TestCase):

    rubric = '''<rubric><rubric>
        <category>
        <description>Response Quality</description>
        <option>The response is not a satisfactory answer to the question.  It either fails to address the question or does so in a limited way, with no evidence of higher-order thinking.</option>
        </category>
         </rubric></rubric>'''

    prompt = etree.XML("<prompt>This is sample prompt text.</prompt>")
    definition = {'rubric': rubric,
                  'prompt': prompt,
                  'submitmessage': 'Shall we submit now?',
                  'hintprompt': 'Consider this...',
                  }

    location = Location(["i4x", "edX", "sa_test", "selfassessment",
                         "SampleQuestion"])

    metadata = {'attempts': '10'}

    descriptor = Mock()

    def setUp(self):
        state = json.dumps({'student_answers': ["Answer 1", "answer 2", "answer 3"],
                            'scores': [0, 1],
                            'hints': ['o hai'],
                            'state': SelfAssessmentModule.INITIAL,
                            'attempts': 2})

        static_data = {
                'max_attempts': 10,
                'rubric': etree.XML(self.rubric),
                'prompt': self.prompt,
                'max_score': 1,
                'display_name': "Name",
<<<<<<< HEAD
                'accept_file_upload' : False,
                'close_date': None
=======
                'accept_file_upload': False,
>>>>>>> 53312713
                }

        self.module = SelfAssessmentModule(test_system, self.location,
                                      self.definition, self.descriptor,
                                      static_data, 
                                      state, metadata=self.metadata)

    def test_get_html(self):
        html = self.module.get_html(test_system)
        self.assertTrue("This is sample prompt text" in html)

    def test_self_assessment_flow(self):

        self.assertEqual(self.module.get_score()['score'], 0)

        self.module.save_answer({'student_answer': "I am an answer"}, test_system)
        self.assertEqual(self.module.state, self.module.ASSESSING)

        self.module.save_assessment({'assessment': '0'}, test_system)
        self.assertEqual(self.module.state, self.module.DONE)


        d = self.module.reset({})
        self.assertTrue(d['success'])
        self.assertEqual(self.module.state, self.module.INITIAL)

        # if we now assess as right, skip the REQUEST_HINT state
        self.module.save_answer({'student_answer': 'answer 4'}, test_system)
        self.module.save_assessment({'assessment': '1'}, test_system)
        self.assertEqual(self.module.state, self.module.DONE)<|MERGE_RESOLUTION|>--- conflicted
+++ resolved
@@ -45,12 +45,8 @@
                 'prompt': self.prompt,
                 'max_score': 1,
                 'display_name': "Name",
-<<<<<<< HEAD
-                'accept_file_upload' : False,
+                'accept_file_upload': False,
                 'close_date': None
-=======
-                'accept_file_upload': False,
->>>>>>> 53312713
                 }
 
         self.module = SelfAssessmentModule(test_system, self.location,
